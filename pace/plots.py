import json
from bokeh.models.annotations import ColorBar
import bokeh.plotting
from bokeh.plotting import figure, show
from bokeh.models import (
    ColumnDataSource,
    DataRange1d,
    LinearColorMapper,
    tools,
    CustomJS,
    HelpTool,
)
from bokeh.palettes import Oranges256
from bokeh.transform import linear_cmap
from bokeh.models.widgets import Panel, Tabs
from bokeh.events import SelectionGeometry
import bokeh.io
import bokeh.server
import pandas as pd
import numpy as np
import logging
import base64
from weakref import WeakValueDictionary

from IPython.display import Javascript, display

from typing import Any, Sequence, List, Dict, Tuple
from abc import ABC, abstractmethod
from pace.membership import Membership
import pace.membership as membership
from pace.history import SelectionHistory, Selection


# Set up logging
logger = logging.getLogger(__name__)
logging.basicConfig(level=logging.INFO)


class PlotBase:
    def __init__(
        self, data: Membership, initial_selection: Selection = Selection()
    ):
        raise NotImplementedError()

    def plot(self) -> bokeh.plotting.Figure:
        raise NotImplementedError()

    def selection_to_plot_indices(self, selection: Selection) -> Sequence[int]:
        raise NotImplementedError()

    def plot_indices_to_selection(self, indices: Sequence[int]) -> Selection:
        raise NotImplementedError()


class SetBarChart(PlotBase):
    """A class used to represent a set bar chart.

    This class is used to represent the data of a Membership object
    in form of a set bar chart, where each bar represents a set and indicates
    the number of records that are part of this set.

    Only the items in the initial selection of the Membership object are
    included in the set bar chart. If no selection is specified, all items
    are included.

    Parameters
    ----------
    data : Membership
        a :class:`~pace.membership.Membership` object
    initial_selection : Selection
        initial selection of items in the membership object to be included in
        the set bar chart
    sort_x_by: str
        Name of the sort option for the x-axis.
        Sort options are:
        - "value": sorts the bars along the x-axis with ascending or descending
        y-value as specified in `sort_x_order`
        - "alphabetical": sorts the bars along the x-axis in alphabetical order
        as specified in `sort_x_order`
        - default: if none of the above is provided the bars are sorted
        in the order they appear in the dataset.
    sort_x_order: str
        Sorting order for the x-axis. Options are:
        - "ascending"
        - "descending"
    """

    def __init__(
        self,
        data: Membership,
        initial_selection=Selection(),
        sort_x_by=None,
        sort_y_by=None,
        sort_x_order=None,
        sort_y_order=None,
        bins=None,
    ):
        set_mode = data._set_mode
        self._data = data
        self._bar_data = membership.set_bar_chart_data(
            data, sort_x_by, sort_x_order
        )
        self.source = ColumnDataSource(
            membership.set_bar_chart_data(data).reset_index()
        )

        self.source.selected.indices = self.selection_to_plot_indices(
            initial_selection
        )

        self.bar_width = 0.5
        self.tools = [
            "box_select",
            "tap",
            "box_zoom",
            "pan",
            "reset",
            "save",
            HelpTool(
                redirect="https://github.com/alan-turing-institute/visualising-data-profiles/#link-to-docs-page",
                description="""SetBarChart

Extended description ...""",
            ),
        ]
        self.title = "Set bar chart" if set_mode else "Value bar chart"
        self.xlabel = "Set" if set_mode else "Fields"
        self.ylabel = "Cardinality" if set_mode else "Number of missing values"

    def plot(self, **kwargs) -> bokeh.plotting.Figure:
        """Creates a figure with the set bar chart plot.

        Returns
        -------
        bokeh.plotting.Figure
            bar chart plot
        """
        kwargs.setdefault("title", self.title)
        kwargs.setdefault("tools", self.tools)
        kwargs.setdefault("x_range", list(self._bar_data.index))

        if kwargs.get("y_axis_type", "linear") == "log":
            kwargs.setdefault("y_range", DataRange1d(start=0.5))

        p = figure(**kwargs)
        p.vbar(
            x="index",
            bottom=0.001,
            top="_count",
            width=self.bar_width,
            source=self.source,
        )
        p.xaxis.major_label_orientation = "vertical"
        p.xaxis.axis_label = self.xlabel
        p.yaxis.axis_label = self.ylabel

        return p

    def plot_indices_to_selection(self, indices: Sequence[int]) -> Selection:
<<<<<<< HEAD
        """Function to map the interactive selection made in the plot to
        a ``Selection`` object.

        Parameters
        ----------
        indices : Sequence[int]
            indices of the bars selected in the plot

        Returns
        -------
        Selection
            items in Membership object that correspond to the plot selection
=======
        """ Function to map the interactive selection made in the plot to
            a ``Selection`` object.

            Parameters
            ----------
            indices : Sequence[int]
                indices of the bars selected in the plot

            Returns
            -------
            Selection object
>>>>>>> 2f4c6160

        """
        col_labels = self._data.columns()

        return Selection(
            columns=self._data.invert_column_selection(
                [col_labels[i] for i in indices]
            )
        )

    def selection_to_plot_indices(self, selection: Selection) -> List[int]:
        """Maps a ``Selection`` to the corresponding bar indices of bar chart

        Parameters
        ----------
        selection : Selection
            contains selected items of Membership object

        Returns
        -------
        List[int]
            a list that contains the indices of those bars in the set bar
            chart that correspond to the items in the Selection
        """
        col_labels = self._data.columns()
        col_indices_np_tuple = np.where(
            np.in1d(col_labels, selection.columns, invert=True)
        )
        col_indices = list(col_indices_np_tuple[0])

        return col_indices


class SetCardinalityHistogram(PlotBase):
    """A class used to represent a set cardinality histogram.

    This class is used to represent the data of a Membership object in form of
    a set cardinality histogram, which bins the number of elements in a set.
    The first bin only contains the sets with no member elements.

    Only the items in the initial selection of the Membership object are
    included in the histogram. If no selection is specified, all items are
    included.

    Parameters
    ----------
    data : Membership
        a :class:`~pace.membership.Membership` object
    initial_selection : Selection
        initial selection of items in the membership object to be included
        in the histogram
    bins : int
        number of histogram bins
    """

    def __init__(
        self,
        data: Membership,
        initial_selection=Selection(),
        sort_x_by=None,
        sort_y_by=None,
        sort_x_order=None,
        sort_y_order=None,
        bins=None,
    ):
        set_mode = data._set_mode
        self._data = data
        if not bins:
            bins = 11
        self._bins = bins
        (
            self._hist_data,
            self._column_data_source,
            self._hist_edges,
        ) = membership.set_cardinality_histogram_data(
            data,
            bins=self._bins,
        )
        self.source = ColumnDataSource(data=self._column_data_source)
        self.source.selected.indices = self.selection_to_plot_indices(
            initial_selection
        )
        self.bar_width = 1.0
        self.tools = ["box_select", "tap", "reset", "save"]
        self.title = (
            "Set cardinality histogram"
            if set_mode
            else "Value count histogram"
        )
        self.xlabel = (
            "Cardinality of set" if set_mode else "Number of missing values"
        )
        self.ylabel = (
            "Number of sets with cardinality"
            if set_mode
            else "Number of fields"
        )
        self.linecolor = "white"

    def plot(self, **kwargs) -> bokeh.plotting.Figure:
        """Creates a figure with the set cardinality histogram plot.

        Returns
        -------
        bokeh.plotting.Figure
            histogram plot
        """
        kwargs.setdefault("title", self.title)
        kwargs.setdefault("tools", self.tools)

        if kwargs.get("y_axis_type", "linear") == "log":
            kwargs.setdefault("y_range", DataRange1d(start=0.5))

        p = figure(**kwargs)

        p.xaxis.ticker = [x + 1 for x in range(self._bins)]
        p.yaxis.ticker = [
            x + 1 for x in range(self._column_data_source["_bin_count"].max())
        ]
        p.vbar(
            x="_bin_id",
            bottom=0.001,
            top="_bin_count",
            width=self.bar_width,
            source=self.source,
            line_color=self.linecolor,
        )
        p.xaxis.major_label_overrides = self._get_xtick_labels()
        p.xaxis.axis_label = self.xlabel
        p.yaxis.axis_label = self.ylabel

        return p

    def plot_indices_to_selection(self, indices: Sequence[int]) -> Selection:
        """Function to map the interactive selection made in the plot to
        a ``Selection`` object.

        Parameters
        ----------
        indices : Sequence[int]
            indices of histogram bins selected in the plot

        Returns
        -------
        Selection
            items in Membership object that correspond to the plot selection
        """
        bin_ids = [
            x + 1 for x in indices
        ]  # bin_ids for 10 bins are 1-10, indices plot 0-9
        include = list(
            self._hist_data[self._hist_data["_bin_id"].isin(bin_ids)].index
        )
        exclude = self._data.invert_column_selection(include)
        return Selection(columns=exclude)

    def selection_to_plot_indices(self, selection: Selection) -> List[int]:
        """Maps a ``Selection`` to the corresponding bin indices of the
        histogram.

        Parameters
        ----------
        selection : Selection
            contains selected items of Membership object

        Returns
        -------
        List[int]
            a list that contains the indices of those bins in the histogram
            that correspond to the items in the selection
        """
        col_labels = self._data.columns()
        col_indices_np_tuple = np.where(
            np.in1d(col_labels, selection.columns, invert=True)
        )
        col_indices = list(col_indices_np_tuple[0])
        col_selection = [col_labels[i] for i in col_indices]
        indices = list(
            self._hist_data["_bin_id"][
                self._hist_data.index.isin(col_selection)
            ]
            .sort_values()
            .unique()
        )
        indices = [x - 1 for x in indices]
        return indices

    def _get_xtick_labels(self):
        """Returns the labels for the x-axis ticks of the histogram.

        Note that the first bin is a special case and only contains sets
        without members.

        Returns
        -------
        dict
            dict that maps the bin index to the tick labels
        """
        keys = [str(x + 1) for x in range(self._bins)]
        vals = [
            f"{int(np.ceil(self._hist_edges[i]))} - {int(np.floor(self._hist_edges[i+1]))}"
            for i in range(len(self._hist_edges) - 1)
        ]
        vals = ["0"] + vals
        return dict(zip(keys, vals))


class IntersectionBarChart(PlotBase):
    """A class used to represent a intersection bar chart.
    This class is used to represent the data of a Membership object in form
    of an intersection bar chart, where each bar represents a unique set
    intersection and the number elements associated with this set intersection.

    Only the items in the initial selection of the Membership object are
    included in the intersection bar chart. If no selection is specified,
    all items are included.

    Parameters
    ----------
    data : Membership
        a :class:`~pace.membership.Membership` object
    initial_selection : Selection
        initial selection of items in the membership object to be included in
        the set bar chart
    sort_x_by: str
        Name of the sort option for the x-axis.
        Sort options are:
        - "value": sorts the bars along the x-axis with ascending or descending
        y-value as specified in `sort_x_order`
        - "alphabetical": sorts the bars along the x-axis in alphabetical order
        as specified in `sort_x_order`
        - default: if none of the above is provided the bars are sorted
        in the order they appear in the dataset.
    sort_x_order: str
        Sorting order for the x-axis. Options are:
        - "ascending"
        - "descending"
    """

    def __init__(
        self,
        data: Membership,
        initial_selection=Selection(),
        sort_x_by=None,
        sort_y_by=None,
        sort_x_order=None,
        sort_y_order=None,
        bins=None,
    ):
        set_mode = data._set_mode
        self._data = data
        self._bar_data = membership.intersection_bar_chart_data(
            data,
            sort_x_by,
            sort_x_order,
        )
        self.source = ColumnDataSource(self._bar_data)

        self.source.selected.indices = self.selection_to_plot_indices(
            initial_selection
        )

        self.bar_width = 1.0
        self.tools = ["box_select", "tap", "reset", "save"]
        self.linecolor = "white"
        self.title = (
            "Intersection bar chart" if set_mode else "Combination bar chart"
        )
        self.xlabel = "Intersections" if set_mode else "Combinations"
        self.ylabel = (
            "Number of intersections" if set_mode else "Number of records"
        )

    def plot(self, **kwargs) -> bokeh.plotting.Figure:
        """Creates a figure with the intersection bar chart plot.

        Returns
        -------
        bokeh.plotting.Figure
            bar chart plot
        """
        kwargs.setdefault("title", self.title)
        kwargs.setdefault("tools", self.tools)

        if kwargs.get("y_axis_type", "linear") == "log":
            kwargs.setdefault("y_range", DataRange1d(start=0.5))

        p = figure(**kwargs)

        p.vbar(
            x="index",
            bottom=0.001,
            top="_count",
            width=self.bar_width,
            source=self.source,
            line_color=self.linecolor,
        )
        p.xaxis.axis_label = self.xlabel
        p.yaxis.axis_label = self.ylabel
        p.xaxis.major_tick_line_color = None
        p.xaxis.minor_tick_line_color = None  # turn off x-axis minor ticks
        p.xaxis.major_label_text_color = None
        return p

    def plot_indices_to_selection(self, indices: Sequence[int]) -> Selection:
        """Function to map the interactive selection made in the plot to
        a ``Selection`` object.

        Parameters
        ----------
        indices : Sequence[int]
            indices of the bars selected in the plot

        Returns
        -------
        Selection
            items in Membership object that correspond to the plot selection
        """
        include = list(self._bar_data["intersection_id"].iloc[indices])
        exclude = self._data.invert_intersection_selection(include)
        return Selection(intersections=exclude)

    def selection_to_plot_indices(self, selection: Selection) -> List[int]:
        """Maps a ``Selection`` to the corresponding bar indices of bar chart

        Parameters
        ----------
        selection : Selection
            contains selected items of Membership object

        Returns
        -------
        List[int]
            a list that contains the indices of those bars in the bar chart
            that correspond to the items in the Selection
        """
        intersection_ids_tuple = np.where(
            np.in1d(
                self._data.intersections().index,
                selection.intersections,
                invert=True,
            )
        )
        intersection_ids = intersection_ids_tuple[0]

        bar_indices = list(
            self._bar_data[
                self._bar_data["intersection_id"].isin(intersection_ids)
            ].index
        )
        return bar_indices


class IntersectionCardinalityHistogram(PlotBase):
    """A class used to represent an intersection cardinality histogram.

    This class is used to represent the data of a Membership object in form of
    a intersection cardinality histogram, which bins the number of elements
    for each set intersection.

    Only the items in the initial selection of the Membership object are
    included in the intersection cardinality histogram. If no selection is
    specified, all items are included.

    Parameters
    ----------
    data : Membership
        a :class:`~pace.membership.Membership` object
    initial_selection : Selection
        initial selection of items in the membership object to be included in
        the intersection cardinality histogram
    bins : int

    """

    def __init__(
        self,
        data: Membership,
        initial_selection=Selection(),
        sort_x_by=None,
        sort_y_by=None,
        sort_x_order=None,
        sort_y_order=None,
        bins=None,
    ):
        if not bins:
            bins = 10

        set_mode = data._set_mode
        self._data = data
        (
            self._hist_data,
            self._column_data_source,
            self._hist_edges,
            self._bins,
        ) = membership.intersection_cardinality_histogram_data(data, bins=bins)
        self.source = ColumnDataSource(self._column_data_source)

        self.source.selected.indices = self.selection_to_plot_indices(
            initial_selection
        )

        self.bar_width = 1.0
        self.tools = ["box_select", "tap", "reset", "save"]
        self.height = 960
        self.width = 960
        self.linecolor = "white"
        self.title = (
            "Intersection cardinality histogram"
            if set_mode
            else "Combination count histogram"
        )
        self.xlabel = "Cardinality" if set_mode else "Number of records"
        self.ylabel = (
            "Number of intersections" if set_mode else "Number of combinations"
        )

    def plot(self, **kwargs) -> bokeh.plotting.Figure:
        """Creates a figure with the intersection cardinality histogram plot.

        Returns
        -------
        bokeh.plotting.Figure
            histogram plot
        """
        kwargs.setdefault("title", self.title)
        kwargs.setdefault("tools", self.tools)

        if kwargs.get("y_axis_type", "linear") == "log":
            kwargs.setdefault("y_range", DataRange1d(start=0.5))

        p = figure(**kwargs)

        p.vbar(
            x="_bin",
            bottom=0.001,
            top="_count",
            width=self.bar_width,
            source=self.source,
            line_color=self.linecolor,
        )
        p.xaxis.ticker = [x - 0.5 for x in range(self._bins)]
        p.xaxis.major_label_overrides = self._get_xtick_labels()
        p.xaxis.axis_label = self.xlabel
        p.yaxis.axis_label = self.ylabel
        return p

    def plot_indices_to_selection(self, indices: Sequence[int]) -> Selection:
        """Function to map the interactive selection made in the plot to
        a ``Selection`` object.

        Parameters
        ----------
        indices : Sequence[int]
            indices of the bins selected in the plot

        Returns
        -------
        Selection
            items in Membership object that correspond to the plot selection
        """
        include = list(
            self._hist_data[self._hist_data["_bin_id"].isin(indices)].index
        )
        exclude = self._data.invert_intersection_selection(include)
        return Selection(intersections=exclude)

    def selection_to_plot_indices(self, selection: Selection) -> List[int]:
        """Maps a ``Selection`` to the corresponding bin indices of the
        histogram

        Parameters
        ----------
        selection : Selection
            contains selected items of Membership object

        Returns
        -------
        List[int]
            a list that contains the indices of those bins in the histogram
            that correspond to the items in the Selection
        """
        intersection_ids_tuple = np.where(
            np.in1d(
                self._data.intersections().index,
                selection.intersections,
                invert=True,
            )
        )
        intersection_ids = intersection_ids_tuple[0]
        indices = list(self._hist_data["_bin_id"].iloc[intersection_ids])
        return indices

    def _get_xtick_labels(self):
        """Returns the labels for the x-axis ticks of the histogram.

        Returns
        -------
        dict
            dict that maps the tick location on the x-axis to the tick labels
        """
        keys = [str(x - 0.5) for x in range(self._bins)]
        vals = [
            f"{int(np.ceil(self._hist_edges[i]))}"
            for i in range(len(self._hist_edges))
        ]
        return dict(zip(keys, vals))


class IntersectionDegreeHistogram(PlotBase):
    """A class used to represent a intersection degree histogram.

    This class is used to represent the data of a Membership object in form of
    an intersection degree histogram, which bins the number of sets that form
    a set intersection.

    Only the items in the initial selection of the Membership object are
    included in the intersection degree histogram. If no selection is
    specified, all items are included.

    Parameters
    ----------
    data : Membership
        a :class:`~pace.membership.Membership` object
    initial_selection : Selection
        initial selection of items in the membership object to be included in
        the histogram
    bins : int
        number of histogram bins
    """

    def __init__(
        self,
        data: Membership,
        initial_selection=Selection(),
        sort_x_by=None,
        sort_y_by=None,
        sort_x_order=None,
        sort_y_order=None,
        bins=None,
    ):
        set_mode = data._set_mode
        if not bins:
            bins = 10
        self._data = data
        (
            self._hist_data,
            self._column_data_source,
            self._hist_edges,
            self._bins,
        ) = membership.intersection_degree_histogram_data(data, bins=bins)
        self.source = ColumnDataSource(self._column_data_source)

        self.source.selected.indices = self.selection_to_plot_indices(
            initial_selection
        )

        self.bar_width = 1.0
        self.tools = ["box_select", "tap", "reset", "save"]
        self.height = 960
        self.width = 960
        self.linecolor = "white"
        self.title = (
            "Intersection degree histogram"
            if set_mode
            else "Combination length histogram"
        )
        self.xlabel = (
            "Intersection Degree" if set_mode else "Combination length"
        )
        self.ylabel = (
            "Number of intersections" if set_mode else "Number of combinations"
        )

    def plot(self, **kwargs) -> bokeh.plotting.Figure:
        """Creates a figure with the intersection degree histogram.

        Returns
        -------
        bokeh.plotting.Figure
            histogram plot
        """
        kwargs.setdefault("title", self.title)
        kwargs.setdefault("tools", self.tools)

        if kwargs.get("y_axis_type", "linear") == "log":
            kwargs.setdefault("y_range", DataRange1d(start=0.5))

        p = figure(**kwargs)

        p.vbar(
            x="_bin",
            bottom=0.001,
            top="_count",
            width=self.bar_width,
            source=self.source,
            line_color=self.linecolor,
        )
        p.xaxis.ticker = [x - 0.5 for x in range(self._bins)]
        p.xaxis.major_label_overrides = self._get_xtick_labels()
        p.xaxis.axis_label = self.xlabel
        p.yaxis.axis_label = self.ylabel
        return p

    def plot_indices_to_selection(self, indices: Sequence[int]) -> Selection:
        """Function to map the interactive selection made in the plot to
        a ``Selection`` object.

        Parameters
        ----------
        indices : Sequence[int]
            indices of the bins selected in the plot

        Returns
        -------
        Selection
            items in Membership object that correspond to plot selection
        """
        include = list(
            self._hist_data[self._hist_data["_bin_id"].isin(indices)].index
        )
        exclude = self._data.invert_intersection_selection(include)
        return Selection(intersections=exclude)

    def selection_to_plot_indices(self, selection: Selection) -> List[int]:
        """Maps a ``Selection`` to the corresponding bin indices of the
        histogram

        Parameters
        ----------
        selection : Selection
            contains selected items of Membership object

        Returns
        -------
        List[int]
            a list that contains the indices of those bins in the histogram
            that correspond to the items in the Selection
        """
        intersection_ids_tuple = np.where(
            np.in1d(
                self._data.intersections().index,
                selection.intersections,
                invert=True,
            )
        )
        intersection_ids = intersection_ids_tuple[0]
        indices = list(self._hist_data["_bin_id"].iloc[intersection_ids])
        return indices

    def _get_xtick_labels(self):
        """Returns the labels for the x-axis ticks of the histogram.

        Returns
        -------
        dict
            a dictionary that maps the tick position on the x-axis to the
            labels
        """
        keys = [str(x - 0.5) for x in range(self._bins)]
        vals = [
            f"{int(np.ceil(self._hist_edges[i]))}"
            for i in range(len(self._hist_edges))
        ]
        return dict(zip(keys, vals))


class IntersectionHeatmap(PlotBase):
    """A class used to represent an intersection heatmap.

    This class is used to represent the data of a Membership object in form of
    an intersection heatmap, which displays a matrix of sets on the x-axis and
    the set intersections on the y-axis.
    The number of elements that are associated with a set intersection is
    encoded in the colour map.

    Only the items in the initial selection of the Membership object are
    included in the heatmap. If no selection is specified, all items are
    included.

    Parameters
    ----------
    data : Membership
        a :class:`~pace.membership.Membership` object
    initial_selection : Selection
        initial selection of items in the membership object to be included in
        the set bar chart
    sort_x_by: str
        Name of the sort option for the x-axis.
        Sort options are:
        - "alphabetical": sorts the fields along the x-axis in alphabetical
          order as specified in `sort_x_order`
        - default: if none of the above is provided the fields on the x-axis
          of the heatmap are sorted in the order they appear in the dataset.
    sort_y_by: str
        Name of the sort option for the y-axis.
        Sort options are:
        - "value": sorts the fields along the y-axis by the heatmap value with
          the order as specified in `sort_x_order`
        - "length": sorts the fields along the y-axis by the intersection
          length with the order as specified in `sort_x_order`
        - default: if none of the above is provided the intersections on the
          y-axis of the heatmap are sorted in the order they appear in the
          dataset.
    sort_x_order: str
        - "ascending" (default)
        - "descending"
    sort_y_order: str
        - "ascending" (default)
        - "descending"
    """

    def __init__(
        self,
        data: Membership,
        initial_selection=Selection(),
        sort_x_by=None,
        sort_y_by=None,
        sort_x_order=None,
        sort_y_order=None,
        bins=None,
    ):
        set_mode = data._set_mode
        self._data = data

        heatmap_data = membership.intersection_heatmap_data(
            data,
            sort_x_by,
            sort_y_by,
            sort_x_order,
            sort_y_order,
        )
        heatmap_data["intersection_id_str"] = heatmap_data.index.values.astype(
            str
        )
        heatmap_data = heatmap_data.set_index("intersection_id_str")
        heatmap_data_long = pd.melt(
            heatmap_data.reset_index(),
            id_vars=["intersection_id_str"],
        )
        self.source = ColumnDataSource(heatmap_data_long)

        self.source.selected.indices = self.selection_to_plot_indices(
            initial_selection
        )

        self.x_range = list(heatmap_data)
        self.y_range = list(heatmap_data.index.values)
        self.c_max = heatmap_data_long["value"].max()
        self.title = (
            "Intersection heatmap" if set_mode else "Combination heatmap"
        )
        self.xlabel = "Sets" if set_mode else "Fields"
        self.ylabel = "Intersections" if set_mode else "Combinations"

        self.width = 960
        self.height = 960
        self.tools = ["box_select", "tap", "reset", "save"]
        self.fill = "#cccccc"
        self.grid_visible = False

    def plot(self, **kwargs) -> bokeh.plotting.Figure:
        """Creates a figure with the intersection heatmap plot.

        Returns
        -------
        bokeh.plotting.Figure
            heatmap plot
        """
        kwargs.setdefault("title", self.title)
        kwargs.setdefault("tools", self.tools)
        kwargs.setdefault("x_range", self.x_range)
        kwargs.setdefault("y_range", self.y_range)
        p = figure(**kwargs)

        p.background_fill_color = self.fill
        p.grid.visible = self.grid_visible
        mapper = linear_cmap(
            field_name="value",
            palette=list(reversed(Oranges256)),
            low=1,
            high=self.c_max,
            # transparent
            low_color="#00000000",
        )
        p.rect(
            y="intersection_id_str",
            x="variable",
            source=self.source,
            width=1.0,
            height=1.0,
            fill_color=mapper,
            line_color=self.fill,
        )
        p.xaxis.major_label_orientation = "vertical"
        p.yaxis.major_label_text_color = None
        p.yaxis.axis_label = self.ylabel
        p.xaxis.axis_label = self.xlabel
        color_bar = ColorBar(
            color_mapper=mapper["transform"],
            width=10,
            title="Number of records",
        )
        p.add_layout(color_bar, "right")
        return p

    def plot_indices_to_selection(self, indices: Sequence[int]) -> Selection:
        """Function to map the interactive selection made in the plot to a
        ``Selection`` object.

        Parameters
        ----------
        indices : Sequence[int]
            indices of the heatmap cells selected in the plot

        Returns
        -------
        Selection
            items in Membership object that correspond to the intersections
            selected in the plot
        """
        n_intersections = len(self._data.intersections())
        intersection_id = self._data.intersections().index.values
        include = list({intersection_id[i % n_intersections] for i in indices})
        exclude = self._data.invert_intersection_selection(include)

        return Selection(intersections=exclude)

    def selection_to_plot_indices(self, selection: Selection) -> List[int]:
        """Maps a ``Selection`` to the corresponding cell indices of the
        heatmap

        Parameters
        ----------
        selection : Selection
            contains selected items of Membership object

        Returns
        -------
        List[int]
            a list that contains the indices of those cells in the heatmap
            that correspond to the items in the Selection
        """
        n_columns = len(self._data.columns())
        n_intersections = len(self._data.intersections())

        intersection_ids_tuple = np.where(
            np.in1d(
                self._data.intersections().index,
                selection.intersections,
                invert=True,
            )
        )
        intersection_ids = intersection_ids_tuple[0]

        box_indices = [
            j * n_intersections + i
            for j in range(n_columns)
            for i in intersection_ids
        ]

        return box_indices


class PlotSession:
    """An interactive plotting session in a Jupyter notebook

    A session contains a sequence of named selections, each with a few
    corresponding Bokeh plots (tabs in a tabbed layout). New
    selections can be made interactively from the plots, and then
    other plots added.

    It is possible to save a session, i.e., the user-made interactive
    selections in every plot to a file, and load it to restore the state
    of the session.


    Parameters
    ----------
    df : pd.DataFrame
        contains the dataset
    session_file : str
        file containing the interactive selections of a previously saved
        session, by default None
    set_mode : bool
        whether to operate in set mode (True) or missingness mode (False),
        by default False
    verbose : bool
        whether to produce verbose logging output, by default False

    """

    # The object holding the named plots that the user creates with
    # add_plot
    _selection_history: SelectionHistory

    # For each plot, an integer representing the tab that should be
    # visible (used for saving/loading sessions)
    _active_tabs: Dict[Any, int]

    def __init__(self, df, session_file=None, set_mode=False, verbose=False):
        self._verbose = verbose
        self._set_mode = set_mode

        bokeh.io.output_notebook(hide_banner=True)

        m = Membership.from_data_frame(df, set_mode=self._set_mode)

        if session_file is None:
            self._selection_history = SelectionHistory(m)
            self._active_tabs = {}

        else:
            with open(session_file) as f:
                j = json.load(f)

            self._selection_history = SelectionHistory(
                m, j["selection_history"]
            )
            self._active_tabs = j["active_tabs"]

    def _add_subplot(self, plotter_cls, name, tabname, **kwargs):
        """Creates a new subplot to be added to tabbed layout

        Parameters
        ----------
        plotter_cls : class(PlotBase)
            class of the subplot object to be added.
            Options are:
            - SetBarChart
            - IntersectionHeatmap
            - SetCardinalityHistogram
            - IntersectionBarChart
            - IntersectionCardinalityHistogram
            - IntersectionDegreeHistogram
        name : str
            name of plot to which subplot is added
        tabname : str
            name of the tab

        Returns
        -------
        bokeh.plotting.Figure
            plot to be added to tabbed layout
        """
        parent = self._selection_history.parent(name)

        m = self._selection_history.membership(parent)
        selection = self._selection_history[name]

        kwargs_plot = kwargs.get(tabname, {})
        kwargs_plot.setdefault("sizing_mode", "stretch_both")

        sort_x_by = kwargs_plot.pop("sort_x_by", None)
        sort_x_order = kwargs_plot.pop("sort_x_order", None)
        sort_y_by = kwargs_plot.pop("sort_y_by", None)
        sort_y_order = kwargs_plot.pop("sort_y_order", None)
        bins = kwargs_plot.pop("bins", None)

        plotter = plotter_cls(
            m,
            initial_selection=selection,
            sort_x_by=sort_x_by,
            sort_y_by=sort_y_by,
            sort_x_order=sort_x_order,
            sort_y_order=sort_y_order,
            bins=bins,
        )

        def selection_callback(event):
            indices = plotter.source.selected.indices
            new_selection = plotter.plot_indices_to_selection(indices)
            self._selection_history[name] = new_selection

        # E.g. a call to add_plot like this:
        #   session.add_plot(..., tabname={y_axis_type="log"})
        # would result in plotter.plot getting called as
        #   plotter.plot(y_axis_type="log")
        #

        p = plotter.plot(**kwargs_plot)
        p.on_event(SelectionGeometry, selection_callback)

        return p

    def add_plot(
        self,
        name,
        based_on=None,
        notebook=True,
        html_display_link=True,
        **kwargs,
    ):
<<<<<<< HEAD
        """Creates a tabbed layout with multiple interactive plots of the dataset

        Naming the plot allows any interactive selection made in the
        plot to be referred to later.
=======
        """Add a new plot

        Renders a set of interactive Bokeh plots in a tabbed layout
        (see the options below controlling how these are displayed).

        The plots have different titles, depending on the mode ('set
        mode' or 'missingness mode', see :py:class:`PlotSession`).
        The included plots are shown in the table below.  More detail
        about the plot can be found under the documentation for its
        plot class.

        ====================================  ============================  ============================================
        Set-mode plot                         Missingness-mode plot         Plot class
        ====================================  ============================  ============================================
        Set bar chart                         Value bar chart               :py:class:`SetBarChart`
        Intersection heatmap                  Combination heatmap           :py:class:`IntersectionHeatMap`
        Set cardinality histogram             Value count histogram         :py:class:`SetCardinalityHistogram`
        Intersection bar chart                Combination bar chart         :py:class:`IntersectionBarChart`
        Intersection cardinality histogram    Combination count histogram   :py:class:`IntersectionCardinalityHistogram`
        Intersection degree histogram         Combination length histogram  :py:class:`IntersectionDegreeHistogram`
        ====================================  ============================  ============================================
>>>>>>> 2f4c6160

        Parameters
        ----------
        name : str
<<<<<<< HEAD
            name of the plot
        based_on : _type_, optional
            _description_, by default None
        notebook : bool, optional
            whether plot is shown in a notebook or , by default True
        html_display_link : bool, optional
            TODO (? What is it for?), by default True
        """
=======
            The name of the plot.  This name is used to refer to any
            selection made in the plot.
        based_on : str or None
            The data to plot is taken from this selection (it is
            'based on' this selection).  Any selection made in *this*
            plot is a refinement of the `based_on` selection.
        notebook : bool
            Should the plot be displayed inline in the notebook?  A
            value of `False` starts and returns a Bokeh server for
            rendering the plots.
        html_display_link : bool
            Display an inline notebook link to the Bokeh server? Only
            used when `ok` is `False`, and when running in a
            notebook.
        **kwargs : dict
            Additional keyword arguments for each plot.

            Each keyword argument should be a dictionary, whose
            contents are used as keyword arguments for the `plot`
            method of the class for the corresponding plot.

            The arguments that are forwarded are listed below.  They
            have 'set mode' names (even in missingness mode).

            - `set_bar_chart`
            - `intersection_heatmap`
            - `set_cardinality_histogram`
            - `intersection_bar_chart`
            - `intersection_cardinality_histogram`
            - `intersection_degree_histogram`

            See the documentation for the individual plot classes for
            the accepted dictionary keys (any that are unknown are
            forwarded to :py:func:`bokeh.plotting.figure`).

        """

>>>>>>> 2f4c6160
        ## Since this function starts a Bokeh server, stop various
        ## INFO and WARN messages being displayed in the notebook
        if self._verbose:
            logging.getLogger("bokeh.server").setLevel(logging.DEBUG)
            logging.getLogger("tornado").setLevel(logging.WARNING)
        else:
            logging.getLogger("bokeh.server").setLevel(logging.CRITICAL)
            logging.getLogger("tornado").setLevel(logging.CRITICAL)

        self._selection_history.new_selection(name, based_on)

        if name not in self._active_tabs:
            self._active_tabs[name] = 0

        def plot_app(doc):
            """Creates all the plot options and shows them in a tab layout"""
            p1 = self._add_subplot(
                SetBarChart, name, "set_bar_chart", **kwargs
            )
            tab1 = Panel(
                child=p1,
                title="Set bar chart" if self._set_mode else "Value bar chart",
            )

            p2 = self._add_subplot(
                IntersectionHeatmap,
                name,
                "intersection_heatmap",
                **kwargs,
            )
            tab2 = Panel(
                child=p2,
                title="Intersection heatmap"
                if self._set_mode
                else "Combination heatmap",
            )

            p3 = self._add_subplot(
                IntersectionBarChart,
                name,
                "intersection_bar_chart",
                **kwargs,
            )
            tab3 = Panel(
                child=p3,
                title="Intersection bar chart"
                if self._set_mode
                else "Combination bar chart",
            )

            p4 = self._add_subplot(
                SetCardinalityHistogram,
                name,
                "set_cardinality_histogram",
                **kwargs,
            )
            tab4 = Panel(
                child=p4,
                title="Set cardinality histogram"
                if self._set_mode
                else "Value count histogram",
            )

            p5 = self._add_subplot(
                IntersectionCardinalityHistogram,
                name,
                "intersection_cardinality_histogram",
                **kwargs,
            )
            tab5 = Panel(
                child=p5,
                title="Intersection cardinality histogram"
                if self._set_mode
                else "Combination count histogram",
            )

            p6 = self._add_subplot(
                IntersectionDegreeHistogram,
                name,
                "intersection_degree_histogram",
                **kwargs,
            )
            tab6 = Panel(
                child=p6,
                title="Intersection degree histogram"
                if self._set_mode
                else "Combination length histogram",
            )

            tabs = Tabs(
                tabs=[tab1, tab2, tab3, tab4, tab5, tab6],
                active=self._active_tabs[name],
            )

            def active_tab_callback(attr, old, new):
                self._active_tabs[name] = new

            tabs.on_change("active", active_tab_callback)

            doc.add_root(tabs)
            doc.title = "PACE: " + name

        if self._verbose:
            logging.info(
                f"""

    # ********
    # To add a plot, insert a new cell below, type "add_plot(selected_indices)" and run cell.
    # ********"""
            )

        if notebook:
            show(plot_app)
        else:
            server = bokeh.server.server.Server({"/": plot_app}, port=0)
            server.start()
            from IPython.core.display import display, HTML

            if html_display_link:
                display(
                    HTML(
                        f"<a href='http://localhost:{server.port}' target='_blank' rel='noopener noreferrer'>"
                        f"Open plot in new browser tab</a> "
                    )
                )

            return server

    def add_selection(
        self,
        name,
        based_on=None,
        columns=None,
        intersections=None,
        records=None,
        invert=False,
    ):
        """Adds a selection to the plot session

        Parameters
        ----------
        name : str
            name of the selection
        based_on : str, optional
            name of the selection on which new selection is based, by default None
        columns : list, optional
            The included column names (may be any value returned by
            ``Membership.columns()``, which will generally be the same as
            in the underlying data source)
        records : list, optional
            The included record IDs (may be any value in
            ``Membership.columns()["_record_id"]``)
        intersections : list, optional
            The included intersection IDs (may be any value in
            ``Membership.intersections().index``)
        invert : bool, optional
            inverts selection, by default False
        """
        if not invert:
            parent = self._selection_history.membership(based_on)
            columns = parent.invert_column_selection(columns)
            intersections = parent.invert_intersection_selection(intersections)
            records = parent.invert_record_selection(records)

        selection = Selection(
            columns=columns, intersections=intersections, records=records
        )

        self._selection_history.new_selection(name, based_on)
        self._selection_history[name] = selection

    def selected_records(self, name=None, base_selection=None):
        """Returns the IDs of the records in the selection

        Parameters
        ----------
        name : str, optional
            name of the selection, by default None
        base_selection : _type_, optional
            name of the base selection from which selection is taken, by default None

        Returns
        -------
        pd.Series
            records IDs in selection
        """
        return self._selection_history.selected_records(name, base_selection)

    def membership(self, name=None):
        """Return the membership instance associated with the selection

        Parameters
        ----------
        name : str, optional
            the name of the selection for which to construct the ``Membership`` object,
            by default None

        Returns
        -------
        membership
            membership object associated with the selection
        """
        return self._selection_history.membership(name)

    def dict(self):
        """Returns a json-serializable dict representing the session

        It includes:
          - the plot selections (contained in _selection_history)
          - the active (currently-selected) tab in each Bokeh 'Tabs' layout

        It does not include any of the membership data itself

        This is used by .save() to save the session state to a file.
        """

        return {
            "selection_history": self._selection_history.dict(),
            "active_tabs": self._active_tabs,
        }

    def save(self, filename: str):
        """Saves the session state to a file

        Parameters
        ----------
        filename : str
            name of the file used to save the session state
        """
        with open(filename, "w") as f:
            json.dump(self.dict(), f, cls=NPIntEncoder, indent=1)


class NPIntEncoder(json.JSONEncoder):
    """JSON encoder for numpy integer dtypes

    :meta private:
    """

    def default(self, obj):
        if np.issubdtype(obj, np.integer):
            return int(obj)
        return super().default(obj)<|MERGE_RESOLUTION|>--- conflicted
+++ resolved
@@ -157,7 +157,6 @@
         return p
 
     def plot_indices_to_selection(self, indices: Sequence[int]) -> Selection:
-<<<<<<< HEAD
         """Function to map the interactive selection made in the plot to
         a ``Selection`` object.
 
@@ -170,20 +169,6 @@
         -------
         Selection
             items in Membership object that correspond to the plot selection
-=======
-        """ Function to map the interactive selection made in the plot to
-            a ``Selection`` object.
-
-            Parameters
-            ----------
-            indices : Sequence[int]
-                indices of the bars selected in the plot
-
-            Returns
-            -------
-            Selection object
->>>>>>> 2f4c6160
-
         """
         col_labels = self._data.columns()
 
@@ -1176,12 +1161,6 @@
         html_display_link=True,
         **kwargs,
     ):
-<<<<<<< HEAD
-        """Creates a tabbed layout with multiple interactive plots of the dataset
-
-        Naming the plot allows any interactive selection made in the
-        plot to be referred to later.
-=======
         """Add a new plot
 
         Renders a set of interactive Bokeh plots in a tabbed layout
@@ -1193,6 +1172,9 @@
         about the plot can be found under the documentation for its
         plot class.
 
+        Naming the plot allows any interactive selection made in the
+        plot to be referred to later.
+        
         ====================================  ============================  ============================================
         Set-mode plot                         Missingness-mode plot         Plot class
         ====================================  ============================  ============================================
@@ -1203,21 +1185,10 @@
         Intersection cardinality histogram    Combination count histogram   :py:class:`IntersectionCardinalityHistogram`
         Intersection degree histogram         Combination length histogram  :py:class:`IntersectionDegreeHistogram`
         ====================================  ============================  ============================================
->>>>>>> 2f4c6160
 
         Parameters
         ----------
         name : str
-<<<<<<< HEAD
-            name of the plot
-        based_on : _type_, optional
-            _description_, by default None
-        notebook : bool, optional
-            whether plot is shown in a notebook or , by default True
-        html_display_link : bool, optional
-            TODO (? What is it for?), by default True
-        """
-=======
             The name of the plot.  This name is used to refer to any
             selection made in the plot.
         based_on : str or None
@@ -1252,10 +1223,8 @@
             See the documentation for the individual plot classes for
             the accepted dictionary keys (any that are unknown are
             forwarded to :py:func:`bokeh.plotting.figure`).
-
-        """
-
->>>>>>> 2f4c6160
+        """
+
         ## Since this function starts a Bokeh server, stop various
         ## INFO and WARN messages being displayed in the notebook
         if self._verbose:
