import numpy as np
import pandas as pd

<<<<<<< HEAD
=======
# import psycopg2
# import psycopg2.extensions
# from psycopg2 import sql
>>>>>>> 858d2d09

from typing import Sequence, Callable, Optional, Any, List, Tuple
from .setexpression import Set, SetExpr
import logging

# Set up logging
logger = logging.getLogger(__name__)
logging.basicConfig(level=logging.INFO)

# alias for Set
class Col(Set):
    pass


def _invert_selection(universe, selection):
    if selection is None:
        return []
    elif len(selection) == 0:
        return None
    else:
        # equivalent to np.setdiff1d(universe, selection), but
        # setdiff1d doesn't preserve element order
        return list(np.array(universe)[~np.in1d(universe, selection)])


def selection_to_series(universe, selection, sort=True):
    result = pd.Series(np.in1d(universe, selection), index=universe)
    return result.sort_index() if sort else result


class Membership:
    """Membership"""

    _intersection_id_to_columns: pd.DataFrame
    _intersection_id_to_records: pd.DataFrame

    def __init__(
        self,
        intersection_id_to_columns: pd.DataFrame,
        intersection_id_to_records: pd.DataFrame,
        set_mode: bool = False,
        check: bool = True,
    ):
        self._intersection_id_to_columns = intersection_id_to_columns.rename_axis(
            "intersection_id"
        )
        self._intersection_id_to_records = intersection_id_to_records
        self._set_mode = set_mode  # pam
        if check:
            self._check()

    def _check(self):
        """Validate the class data

        In particular: Check that the DataFrame
        '_intersection_id_to_records' has a column 'intersection_id'
        with a foreign key relationship to
        '_intersection_id_to_columns'.

        """
        assert self._intersection_id_to_records.index.name == "intersection_id"
        assert self._intersection_id_to_records.index.isin(
            self._intersection_id_to_columns.index
        ).all()

    def columns(self) -> List[Any]:
        return list(self._intersection_id_to_columns)

    def intersections(self):
        return self._intersection_id_to_columns

    def records(self):
        return self._intersection_id_to_records["_record_id"].values

    def count_intersections(self) -> pd.DataFrame:
        """Distinct set intersections, and the count of each

        :param count_col_name: The name of the column in the result
        holding the count data

        :return: A dataframe containing the intersections and the
        number of times each appears in the dataset

        """
        count_col_name = "_count"

        counts = self._intersection_id_to_records.index.value_counts().rename(
            count_col_name
        )

        return self._intersection_id_to_columns.join(counts)

    def empty_intersection(self) -> pd.Series:
        return ~self._intersection_id_to_columns.any(axis=1)

    def select_columns(self, selection: Optional[List] = None):
        """Return a new Membership object for a subset of the columns

        A new Membership object is constructed from the given columns
        :param selection: (which must be a subset of columns of the
        current object).  Intersections that are identical under the
        selection are consolidated.

        """
        if selection is None:
            return self

        new_groups = self._intersection_id_to_columns[selection].groupby(
            selection, as_index=False
        )

        new_intersection_id_to_columns = new_groups.first()

        group_mapping = new_groups.ngroup().rename("intersection_id")

        new_intersection_id_to_records = self._intersection_id_to_records.set_index(
            self._intersection_id_to_records.index.map(group_mapping)
        ).sort_index()

        return self.__class__(
            new_intersection_id_to_columns,
            new_intersection_id_to_records,
            check=False,
        )

    def select_intersections(self, selection: Optional[Sequence] = None):
        """Return a Membership object with the given subset of intersections

        A Membership object is returned, based on the given intersections
        in :param selection: (which must be a subset of intersections of
        the current object).  A selection of None corresponds to every
        intersection being selected, and the original object is returned.

        """
        if selection is None:
            return self

        new_intersection_id_to_columns = self._intersection_id_to_columns.loc[
            selection
        ]
        new_intersection_id_to_records = self._intersection_id_to_records.loc[
            selection
        ].sort_index()

        return self.__class__(
            new_intersection_id_to_columns,
            new_intersection_id_to_records,
            check=True,
        )

    def select_records(self, selection: Optional[Sequence[int]] = None):
        if selection is None:
            return self

        # no need to sort_index, since selection is returned in index order
        new_intersection_id_to_records = self._intersection_id_to_records[
            self._intersection_id_to_records["_record_id"].isin(selection)
        ]

        # discard unused intersection ids, but do not reindex
        new_intersection_id_to_columns = self._intersection_id_to_columns.loc[
            new_intersection_id_to_records.index.unique()
        ]

        return self.__class__(
            new_intersection_id_to_columns,
            new_intersection_id_to_records,
            check=True,
        )

    def drop_columns(self, selection: Optional[List]):
        return self.select_columns(self.invert_column_selection(selection))

    def drop_intersections(self, selection: Optional[Sequence[int]]):
        return self.select_intersections(
            self.invert_intersection_selection(selection)
        )

    def drop_records(self, selection: Optional[Sequence[int]]):
        return self.select_records(self.invert_record_selection(selection))

    def invert_intersection_selection(self, selection):
        return _invert_selection(
            self._intersection_id_to_columns.index.values, selection
        )

    def invert_column_selection(self, selection):
        return _invert_selection(self.columns(), selection)

    def invert_record_selection(self, selection):
        return _invert_selection(self.records(), selection)

    def _compute_set(self, intersection_spec: SetExpr):
        """Evaluate the SetExpr :intersection_spec: for the current instance"""
        return intersection_spec.run_with(
            self._intersection_id_to_columns.__getitem__
        )

    def matching_intersections(self, intersection_spec: SetExpr) -> np.ndarray:
        matches = self._compute_set(intersection_spec)
        if self._set_mode:
            matches = matches != 0

        # Convert Boolean array of matches to array of matching indices
        return matches.index[matches].values
        # return matches

    def matching_records(self, intersection_spec: SetExpr) -> np.ndarray:
        """Indicate which records match the given intersection

        Return a boolean series, which is True for each index where
        the data matches the given intersection :param
        intersection_spec:

        """
        matching_intersection_ids = self.matching_intersections(
            intersection_spec
        )

        # np.concatenate needs at least one array, so handle empty case
        # separately
        if len(matching_intersection_ids) == 0:
            return np.array([], dtype=np.int64)
        else:
            return np.concatenate(
                [
                    # performance of indexing with a list using loc is
                    # poor when the df has a non-unique index.
                    # Instead, apply loc to each separate index and
                    # concatenate
                    self._intersection_id_to_records.loc[k]
                    .to_numpy()
                    .reshape(-1)
                    for k in matching_intersection_ids
                ],
            )

    def count_matching_records(self, intersection_spec: SetExpr) -> int:
        """Equivalent to len(self.matching_records(intersection_spec)), but
        could have a performance benefit

        """
        matching_intersection_ids = self.matching_intersections(
            intersection_spec
        )

        return sum(
            len(self._intersection_id_to_records.loc[k])
            for k in matching_intersection_ids
        )

    @classmethod
    def from_data_frame(
        cls,
        df: pd.DataFrame,
        is_missing: Callable[[Any], bool] = pd.isnull,
        set_mode: bool = False,
    ):
        if set_mode:
            columns = [col for col in df.columns if "category" in col]
            grouped = df.groupby(columns)
        else:
            columns = df.columns
            grouped = is_missing(df).groupby(list(df))
        intersection_id_to_records = (
            pd.DataFrame(grouped.ngroup(), columns=["intersection_id"])
            .rename_axis("_record_id")
            .reset_index()
            .set_index("intersection_id")
            .sort_index()
        )
        intersection_id_to_columns = pd.DataFrame(
            grouped.indices.keys(), columns=columns
        )

        return cls(
            intersection_id_to_records=intersection_id_to_records,
            intersection_id_to_columns=intersection_id_to_columns,
            set_mode=set_mode,
        )

    @classmethod
    def from_csv(cls, filepath_or_buffer, *args, **kwargs):
        df = pd.read_csv(filepath_or_buffer, *args, **kwargs)
        return cls.from_data_frame(df)

    @classmethod
    def from_membership_data_frame(
        cls,
        df,
        membership_column="set_membership",
        membership_separator="|",
        **kwargs,
    ):
        # This constructor is careful not to produce a 'dense'
        # dataframe, instead making the membership information into a
        # `frozenset` and grouping by that.

        grouped = pd.DataFrame(
            df[membership_column]
            .fillna("")
            # `"".split("|")` is `[""]`, which has the convenient consequence of
            # making a "" label for records that aren't in any set which will
            # not get dropped later.
            .str.split(membership_separator)
            .apply(frozenset)
        ).groupby(membership_column)

        intersection_id_to_records = (
            pd.DataFrame(grouped.ngroup(), columns=["intersection_id"])
            .rename_axis("_record_id")
            .reset_index()
            .set_index("intersection_id")
            .sort_index()
        )

        mship = pd.DataFrame(
            pd.DataFrame(grouped.indices.keys())
            .melt(ignore_index=False)["value"]
            .dropna()
            .sort_index()
        )
        mship["member"] = 1.0
        mship_pivot = (
            mship.pivot(columns=["value"])
            .droplevel(0, axis=1)
            .drop("", axis=1)  # remove column for the explicitly 'empty' label
            .rename_axis(None, axis=1)
            # Prepend "category@" to the label to make the column labels
            # consistent with the constructor(s) from 'Format 1' csv files
            .rename(lambda x: "category@" + x, axis=1)
            .fillna(0.0)
            .astype(int)
        )
        intersection_id_to_columns = mship_pivot.rename_axis("intersection_id")

        return cls(
            intersection_id_to_records=intersection_id_to_records,
            intersection_id_to_columns=intersection_id_to_columns,
            set_mode=True,
        )

    @classmethod
    def from_membership_csv(cls, filepath_or_buffer, *args, **kwargs):
        df = pd.read_csv(filepath_or_buffer, **kwargs)
        return cls.from_membership_data_frame(df, *args, **kwargs)

    @classmethod
    def from_postgres(
        cls, conn, relation: str, key: str, schema: Optional[str] = None,
    ):
<<<<<<< HEAD
=======

>>>>>>> 858d2d09
        import psycopg2
        import psycopg2.extensions
        from psycopg2 import sql

        # Start a transaction on the connection
        with conn:
            with conn.cursor() as curs:
                # Determine the column headers from an empty selection
                curs.execute(
                    sql.SQL(
                        "SELECT * FROM {schema}.{relation} LIMIT 0"
                    ).format(
                        schema=sql.Identifier(schema),
                        relation=sql.Identifier(relation),
                    )
                )
                column_names = [c.name for c in curs.description]

                assert key in column_names

                columns_excl_key = [c for c in column_names if c != key]

                # Make a temporary table containing the
                # (boolean-valued) missingness of each non-key column
                columns_missing = [
                    sql.SQL("{col} IS NULL AS {col}").format(
                        col=sql.Identifier(col)
                    )
                    for col in columns_excl_key
                ]
                curs.execute(
                    sql.SQL(
                        """
                        CREATE TEMPORARY TABLE temp_missing
                        ON COMMIT DROP
                        AS
                          SELECT {key}, {columns_missing}
                          FROM {schema}.{relation}
                        """
                    ).format(
                        key=sql.Identifier(key),
                        columns_missing=sql.SQL(", ").join(columns_missing),
                        schema=sql.Identifier(schema),
                        relation=sql.Identifier(relation),
                    )
                )

                # Make another temporary table where each record is
                # labelled with a number identifying its distinct
                # intersections (missingness combinations in this
                # context)
                curs.execute(
                    sql.SQL(
                        """
                        CREATE TEMPORARY TABLE temp_intersections
                        ON COMMIT DROP
                        AS
                          SELECT ROW_NUMBER() OVER (
                            ORDER BY ({columns_excl_key})
                          ) - 1
                          AS intersection_id, *
                          FROM (
                            SELECT {columns_excl_key}
                            FROM temp_missing
                            GROUP BY ({columns_excl_key})
                          ) AS s
                        """
                    ).format(
                        columns_excl_key=sql.SQL(",").join(
                            sql.Identifier(c) for c in columns_excl_key
                        )
                    )
                )

                # First query: All intersections
                query1 = sql.SQL(
                    """
                    SELECT * FROM temp_intersections
                    ORDER BY intersection_id
                    """
                )

                intersection_id_to_columns = pd.read_sql_query(
                    query1, conn, index_col="intersection_id",
                )

                # Second query: intersection id to record id
                query2 = sql.SQL(
                    """
                    SELECT
                      intersection_id, {key} AS _record_id
                    FROM
                      temp_missing
                    NATURAL JOIN
                      temp_intersections
                    """
                ).format(key=sql.Identifier(key))

                intersection_id_to_records = pd.read_sql_query(
                    query2, conn, index_col="intersection_id",
                ).sort_index()

        return cls(
            intersection_id_to_records=intersection_id_to_records,
            intersection_id_to_columns=intersection_id_to_columns,
        )


def intersection_bar_chart_data(m: Membership) -> pd.DataFrame:
    """ Returns data used to generate an IntersectionBarChart plot.
    
    For every unique set intersection the function counts the number of records 
    with this particular intersection.

    Parameters
    ----------
    m: Membership
        Membership object

    Returns
    -------
    pd.DataFrame
        DataFrame that contains the count of each set intersection.

    """
    return (
        m.count_intersections()
        .sort_values("_count", ascending=False)
        .reset_index()
    )


def intersection_cardinality_histogram_data(
    m: Membership, bins: int = 10
) -> Tuple[pd.DataFrame, pd.DataFrame, np.array, int]:
    """Returns data used to generate an IntersectionCardinalityHistogram plot.
    
    Computes the histogram bins over the number of records with a 
    given set interction.
    
    Parameters
    ----------
    m: Membership
        Membership object
    bins: int, optional
        Number of bins

    Returns
    -------
    data: pd.DataFrame
        DataFrame that contains the count of each unique set intersection.
    column_data_source: pd.DataFrame
        DataFrame that contains the count for each bin
    edges: np.array
        Contains the bin edges
    bins: int
        Number of bins. Can deviate from the input parameter bins 
        if the number of unique values is less than the number of bins.
    
    """
    labels = list(m.count_intersections().index.values)
    data = pd.DataFrame(
        {"_count": m.count_intersections()["_count"]}, index=labels,
    )
    bins = np.fmin(len(data["_count"].unique()), bins)
    data.index.name = "intersection_id"
    _, edges = np.histogram(data["_count"], bins)
    bin_ids = np.fmin(np.digitize(data["_count"], edges), bins)

    data["_bin_id"] = bin_ids - 1  # to match indices return by bokeh tools

    # dict for plotting
    list_bins = [x for x in range(bins)]
    count = [data[data["_bin_id"] == x].shape[0] for x in list_bins]
    column_data_source = pd.DataFrame({"_bin": list_bins, "_count": count})
    return data, column_data_source, edges, bins


def intersection_degree_histogram_data(
    m: Membership, bins: int = 10
) -> Tuple[pd.DataFrame, pd.DataFrame, np.array, int]:
    """Returns data used to generate an IntersectionDegreeHistogram plot.
    
    Computes the histogram bins over the number of columns in 
    each set intersection.
    
    Parameters
    ----------
    m: Membership
        Membership object 
    bins: int, optional
        Number of bins

    Returns
    -------
    data: pd.DataFrame
        DataFrame that contains the number of fields in each unique 
        set intersection.
    column_data_source: pd.DataFrame
        DataFrame that contains the count for each bin. 
    edges: np.array
        Contains the bin edges.
    bins: int
        Number of bins. Can deviate from the input parameter bins 
        if the number of unique values is less than the number of bins.
    
    """
    labels = list(m.intersections().index.values)
    data = pd.DataFrame(
        {"_length": list(m.intersections().sum(axis=1))}, index=labels,
    )
    bins = np.fmin(len(data["_length"].unique()), bins)
    _, edges = np.histogram(data["_length"], bins)
    data["_bin_id"] = np.fmin(np.digitize(data["_length"], edges), bins) - 1

    # dict for plotting
    list_bins = [x for x in range(bins)]
    count = [data[data["_bin_id"] == x].shape[0] for x in list_bins]
    column_data_source = pd.DataFrame({"_bin": list_bins, "_count": count})
    return data, column_data_source, edges, bins


def set_bar_chart_data(m: Membership) -> pd.DataFrame:
    """Returns data used to generate a SetBarChart plot.
    
    The function counts the number of records in each set (column) and the number
    of records that are member of the empty set. The empty set contains all records 
    that are not member of any set. 

    Parameters
    ----------
    m: Membership
        Membership object 

    Returns
    -------
    pd.DataFrame
        DataFrame that contains the count of members of each set.

    """

    labels = m.columns()
    sets = [m.count_matching_records(Col(label)) for label in labels]
    if m._set_mode:
        empty_set = m.empty_intersection()
        labels += ["empty"]
        sets += [
            m.count_intersections()[empty_set]["_count"]
            .reset_index(drop=True)
            .get(0, 0)
        ]
    return pd.DataFrame({"_count": sets}, index=labels,)


def set_cardinality_histogram_data(
    m: Membership, bins: int = 11
) -> Tuple[pd.DataFrame, pd.DataFrame, np.array]:
    """Returns data used to generate an SetCardinalityHistogram plot.
    
    Computes the histogram bins over the number of records that are 
    member of each set. This includes the empty set. 
    
    Parameters
    ----------
    m: Membership
        Membership object 
    bins: int, optional
        Number of bins

    Returns
    -------
    data: pd.DataFrame
        DataFrame that contains the count of set members.
    column_data_source: pd.DataFrame
        DataFrame that contains the count for each bin 
    edges: np.array
        Contains the bin edges which are used t
        
    """
    data = set_bar_chart_data(m)
    data_subset = data[data["_count"] != 0]
    _, edges = np.histogram(data_subset, bins=bins - 1)
    bin_ids = np.fmin(np.digitize(data_subset, edges), bins - 1)
    bin_ids += 1
    data["_bin_id"] = 1
    data["_bin_id"].loc[data_subset.index] = bin_ids[:, 0]

    # dict_data is for plotting
    keys = [x + 1 for x in range(bins)]
    vals = [data[data["_bin_id"] == x].shape[0] for x in keys]
    column_data_source = pd.DataFrame({"_bin_id": keys, "_bin_count": vals,})
    return data, column_data_source, edges


def intersection_heatmap_data(m: Membership) -> pd.DataFrame:
    """Returns data used to generate an IntersectionHeatmap plot.
    
    Creates a matrix with dimensions unique set intersections x columns
    (including the empty set). 
    The values of the matrix are determined as follows:
    For each matrix row (set intersection), the value is
    - given by the count of records with this particular intersection if the column is 
      part of the set intersection
    - 0 otherwise
    

    Parameters
    ----------
    m: Membership
        Membership object on which the plots are based.

    Returns
    -------
    pd.DataFrame
        Contains the heatmap matrix.
        
    """
    counts = m.count_intersections().copy()  # don't modify original df
    if m._set_mode:
        counts["empty"] = m.empty_intersection()
    return (
        counts.astype(int).mul(counts["_count"], axis=0).drop("_count", axis=1)
    )<|MERGE_RESOLUTION|>--- conflicted
+++ resolved
@@ -1,12 +1,5 @@
 import numpy as np
 import pandas as pd
-
-<<<<<<< HEAD
-=======
-# import psycopg2
-# import psycopg2.extensions
-# from psycopg2 import sql
->>>>>>> 858d2d09
 
 from typing import Sequence, Callable, Optional, Any, List, Tuple
 from .setexpression import Set, SetExpr
@@ -358,10 +351,6 @@
     def from_postgres(
         cls, conn, relation: str, key: str, schema: Optional[str] = None,
     ):
-<<<<<<< HEAD
-=======
-
->>>>>>> 858d2d09
         import psycopg2
         import psycopg2.extensions
         from psycopg2 import sql
