#!/bin/bash

# Runs the notebooks in 'notebooks', apart from the indicated
# exceptions, but does not check their output (only that they ran
# successfully)

# Returns zero if they all succeeded, nonzero otherwise

cd ../notebooks

find . -maxdepth 1 \
     -name '*.ipynb' \
     ! -name 'Performance.ipynb' \
     ! -name 'Postgres example.ipynb' \
     ! -name 'Tutorial 3 - Loading data from Postgres.ipynb' \
     ! -name 'Tutorial 3 (supplemental) - Create the Postgres database.ipynb' \
     -print0 |
<<<<<<< HEAD
    xargs -0 -n 1 -I {} papermill "{}" "../_notebook-output/{}"

# tech-eval notebook
cd ../tech-evaluation
find . -maxdepth 1 \
     -name '*.ipynb' \
     ! -name 'Technical Evaluation PACE vs Upset.ipynb' \
     -print0 |
    xargs -0 -n 1 -I {} papermill "{}" "../_notebook-output/{}"
=======
    xargs -0 -n 1 -I {} jupyter execute "{}"
>>>>>>> b3f66b60
<|MERGE_RESOLUTION|>--- conflicted
+++ resolved
@@ -15,16 +15,4 @@
      ! -name 'Tutorial 3 - Loading data from Postgres.ipynb' \
      ! -name 'Tutorial 3 (supplemental) - Create the Postgres database.ipynb' \
      -print0 |
-<<<<<<< HEAD
-    xargs -0 -n 1 -I {} papermill "{}" "../_notebook-output/{}"
-
-# tech-eval notebook
-cd ../tech-evaluation
-find . -maxdepth 1 \
-     -name '*.ipynb' \
-     ! -name 'Technical Evaluation PACE vs Upset.ipynb' \
-     -print0 |
-    xargs -0 -n 1 -I {} papermill "{}" "../_notebook-output/{}"
-=======
-    xargs -0 -n 1 -I {} jupyter execute "{}"
->>>>>>> b3f66b60
+    xargs -0 -n 1 -I {} jupyter execute "{}"